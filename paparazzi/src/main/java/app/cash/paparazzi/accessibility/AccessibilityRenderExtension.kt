--- conflicted
+++ resolved
@@ -15,15 +15,8 @@
  */
 package app.cash.paparazzi.accessibility
 
-<<<<<<< HEAD
-import android.graphics.Color
-import android.graphics.drawable.ColorDrawable
 import android.graphics.drawable.GradientDrawable
 import android.graphics.drawable.LayerDrawable
-=======
-import android.graphics.drawable.ColorDrawable
-import android.graphics.drawable.GradientDrawable
->>>>>>> af8c4e45
 import android.util.TypedValue
 import android.view.View
 import android.view.ViewGroup
@@ -37,18 +30,14 @@
 import app.cash.paparazzi.accessibility.RenderSettings.DEFAULT_TEXT_SIZE
 import app.cash.paparazzi.accessibility.RenderSettings.getColor
 import app.cash.paparazzi.accessibility.RenderSettings.toColorInt
-<<<<<<< HEAD
 import app.cash.paparazzi.accessibility.RenderSettings.withAlpha
-=======
->>>>>>> af8c4e45
 
 class AccessibilityRenderExtension : RenderExtension {
 
   override fun renderView(
-    contentView: View,
+    contentView: View
   ): View {
     val accessibilityViews = contentView.findAccessibilityViews()
-<<<<<<< HEAD
     accessibilityViews.forEach { view ->
       val color = getColor(view)
       val colorInt = color.toColorInt()
@@ -64,10 +53,6 @@
         // If there is an existing foreground layer the color on top of it.
         LayerDrawable(arrayOf(drawable, colorDrawable))
       } ?: colorDrawable
-=======
-    accessibilityViews.forEach {
-      it.foreground = ColorDrawable(getColor(it).toColorInt())
->>>>>>> af8c4e45
     }
 
     return LinearLayout(contentView.context).apply {
@@ -108,7 +93,6 @@
         accessibilityViews += getChildAt(it).findAccessibilityViews()
       }
     }
-<<<<<<< HEAD
 
     return accessibilityViews
   }
@@ -119,110 +103,11 @@
       setBackgroundColor(DEFAULT_DESCRIPTION_BACKGROUND_COLOR.toColorInt())
     }
 
-    fun buildAccessibilityRow(view: View, iterableTextForAccessibility: CharSequence): View {
-      val context = view.context
-      val color = getColor(view).toColorInt()
-      val margin = view.dip(8)
-      val innerMargin = view.dip(4)
-
-      fun buildLayoutParams(
-        width: Int = ViewGroup.LayoutParams.MATCH_PARENT,
-        height: Int = ViewGroup.LayoutParams.WRAP_CONTENT,
-      ): ViewGroup.LayoutParams {
-        return ViewGroup.LayoutParams(
-          width,
-          height
-        )
-      }
-
-      return LinearLayout(context).apply {
-        orientation = LinearLayout.HORIZONTAL
-        layoutParams = buildLayoutParams()
-        setPaddingRelative(margin, innerMargin, margin, innerMargin)
-
-        addView(View(context).apply {
-          layoutParams = buildLayoutParams(dip(DEFAULT_RECT_SIZE), dip(DEFAULT_RECT_SIZE))
-          background = GradientDrawable(
-            GradientDrawable.Orientation.TOP_BOTTOM,
-            intArrayOf(color, color)
-          ).apply {
-            cornerRadius = dip(DEFAULT_RECT_SIZE / 4f)
-          }
-          setPaddingRelative(innerMargin, innerMargin, innerMargin, innerMargin)
-        })
-        addView(TextView(context).apply {
-          layoutParams = buildLayoutParams()
-          text = iterableTextForAccessibility
-          textSize = DEFAULT_TEXT_SIZE
-          setTextColor(DEFAULT_TEXT_COLOR.toColorInt())
-          setPaddingRelative(innerMargin, 0, innerMargin, 0)
-        })
-      }
-    }
-
     fun renderAccessibility(view: View) {
       if (view.isImportantForAccessibility && !view.iterableTextForAccessibility.isNullOrBlank()) {
         linearLayout.addView(buildAccessibilityRow(view, view.iterableTextForAccessibility))
       }
 
-=======
-
-    return accessibilityViews
-  }
-
-  private fun buildAccessibilityView(contentView: View): View {
-    val linearLayout = LinearLayout(contentView.context).apply {
-      orientation = LinearLayout.VERTICAL
-      setBackgroundColor(DEFAULT_DESCRIPTION_BACKGROUND_COLOR.toColorInt())
-    }
-
-    fun buildAccessibilityRow(view: View, iterableTextForAccessibility: CharSequence): View {
-      val context = view.context
-      val color = getColor(view).toColorInt()
-      val margin = view.dip(8)
-      val innerMargin = view.dip(4)
-
-      fun buildLayoutParams(
-        width: Int = ViewGroup.LayoutParams.MATCH_PARENT,
-        height: Int = ViewGroup.LayoutParams.WRAP_CONTENT,
-      ): ViewGroup.LayoutParams {
-        return ViewGroup.LayoutParams(
-          width,
-          height
-        )
-      }
-
-      return LinearLayout(context).apply {
-        orientation = LinearLayout.HORIZONTAL
-        layoutParams = buildLayoutParams()
-        setPaddingRelative(margin, innerMargin, margin, innerMargin)
-
-        addView(View(context).apply {
-          layoutParams = buildLayoutParams(dip(DEFAULT_RECT_SIZE), dip(DEFAULT_RECT_SIZE))
-          background = GradientDrawable(
-            GradientDrawable.Orientation.TOP_BOTTOM,
-            intArrayOf(color, color)
-          ).apply {
-            cornerRadius = dip(DEFAULT_RECT_SIZE / 4f)
-          }
-          setPaddingRelative(innerMargin, innerMargin, innerMargin, innerMargin)
-        })
-        addView(TextView(context).apply {
-          layoutParams = buildLayoutParams()
-          text = iterableTextForAccessibility
-          textSize = DEFAULT_TEXT_SIZE
-          setTextColor(DEFAULT_TEXT_COLOR.toColorInt())
-          setPaddingRelative(innerMargin, 0, innerMargin, 0)
-        })
-      }
-    }
-
-    fun renderAccessibility(view: View) {
-      if (view.isImportantForAccessibility && !view.iterableTextForAccessibility.isNullOrBlank()) {
-        linearLayout.addView(buildAccessibilityRow(view, view.iterableTextForAccessibility))
-      }
-
->>>>>>> af8c4e45
       if (view is ViewGroup) {
         (0 until view.childCount).forEach {
           renderAccessibility(view.getChildAt(it))
@@ -233,6 +118,43 @@
     renderAccessibility(contentView)
     return linearLayout
   }
+
+  private fun buildAccessibilityRow(view: View, iterableTextForAccessibility: CharSequence): View {
+    val context = view.context
+    val color = getColor(view).toColorInt()
+    val margin = view.dip(8)
+    val innerMargin = view.dip(4)
+
+    return LinearLayout(context).apply {
+      orientation = LinearLayout.HORIZONTAL
+      layoutParams = ViewGroup.LayoutParams(
+        ViewGroup.LayoutParams.MATCH_PARENT,
+        ViewGroup.LayoutParams.MATCH_PARENT
+      )
+      setPaddingRelative(margin, innerMargin, margin, innerMargin)
+
+      addView(View(context).apply {
+        layoutParams = ViewGroup.LayoutParams(dip(DEFAULT_RECT_SIZE), dip(DEFAULT_RECT_SIZE))
+        background = GradientDrawable(
+          GradientDrawable.Orientation.TOP_BOTTOM,
+          intArrayOf(color, color)
+        ).apply {
+          cornerRadius = dip(DEFAULT_RECT_SIZE / 4f)
+        }
+        setPaddingRelative(innerMargin, innerMargin, innerMargin, innerMargin)
+      })
+      addView(TextView(context).apply {
+        layoutParams = ViewGroup.LayoutParams(
+          ViewGroup.LayoutParams.MATCH_PARENT,
+          ViewGroup.LayoutParams.MATCH_PARENT
+        )
+        text = iterableTextForAccessibility
+        textSize = DEFAULT_TEXT_SIZE
+        setTextColor(DEFAULT_TEXT_COLOR.toColorInt())
+        setPaddingRelative(innerMargin, 0, innerMargin, 0)
+      })
+    }
+  }
 }
 
 private fun View.dip(value: Float): Float =
@@ -242,5 +164,4 @@
     resources.displayMetrics
   )
 
-private fun View.dip(value: Int): Int =
-  dip(value.toFloat()).toInt()+private fun View.dip(value: Int): Int = dip(value.toFloat()).toInt()